--- conflicted
+++ resolved
@@ -80,8 +80,6 @@
 
   if (cleanedFiles > 0) {
     console.log(chalk.green(`✅ Cleaned up ${cleanedFiles} default Storybook template files to prevent component discovery conflicts`));
-<<<<<<< HEAD
-=======
   }
 }
 
@@ -163,7 +161,6 @@
   // Remove existing preview.ts if it exists
   if (fs.existsSync(previewTsPath)) {
     fs.unlinkSync(previewTsPath);
->>>>>>> 8f20f266
   }
 
   // Create preview.tsx with JSX support
